--- conflicted
+++ resolved
@@ -1,11 +1,8 @@
-<<<<<<< HEAD
-class Bot:
-=======
+
 import copy
 import random
 
 class MinimaxBot:
->>>>>>> c57b98f0
     """
     This is a sample minimax bot that uses the minimax algorithm to choose the best move.
     It evaluates the board state and simulates moves to find the optimal one.
