--- conflicted
+++ resolved
@@ -27,13 +27,9 @@
             "R": 5, # rook
             "S": 5, # star
             "Q": 9, # queen
-<<<<<<< HEAD
             "K": 100, # king
             "J": 9 # joker
-=======
-            "J": 9, # joker
-            "K": 100 # king
->>>>>>> c57b98f0
+
         }
         moves = self.get_possible_moves(side, board)
         best_move = []
@@ -51,7 +47,6 @@
             elif best_score == score:
                 best_move.append((init_pos, end_pos))
         return best_move[0] if len(best_move) == 1 else random.choice(best_move)
-<<<<<<< HEAD
 
     def evaluate_board(self, side, board):
         SCORES_DICT = {
@@ -78,8 +73,7 @@
                     else:
                         evaluation -= piece_value
         return evaluation
-=======
->>>>>>> c57b98f0
+
     
     def move(self, side, board):
         best_move = self.evaluate_move(side, board)
