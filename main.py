import pygame

from data.classes.Board import Board
from data.classes.bots.random_bot import Bot as RandomBot
from data.classes.bots.single_step_bot import Bot as SingleStepBot
from data.classes.bots.minimax_bot import Bot as MinimaxBot
from data.classes.bots.multiThreadedminimaxbot import Bot as MultiThreadedMinimaxBot

pygame.init()

WINDOW_SIZE = (600, 600)
screen = pygame.display.set_mode(WINDOW_SIZE)

board = Board(WINDOW_SIZE[0], WINDOW_SIZE[1])


def draw(display):
    display.fill("white")
    board.draw(display)
    pygame.display.update()


if __name__ == "__main__":
    running = True
<<<<<<< HEAD
    bot1 = MultiThreadedMinimaxBot()
    bot2 = MultiThreadedMinimaxBot()
=======
    bot1 = MinimaxBot()
    bot2 = MinimaxBot()
>>>>>>> 8f625982
    while running:
        mx, my = pygame.mouse.get_pos()
        for event in pygame.event.get():
            # Quit the game if the user presses the close button
            if event.type == pygame.QUIT:
                running = False
            elif event.type == pygame.MOUSEBUTTONDOWN:
                # If the mouse is clicked
                if event.button == 1:
                    board.handle_click(mx, my)
                    print(board.last_captured)
        # Comment out the next 6 lines if you want to disable bot moves
        if board.turn == "black":
            m = bot1.move("black", board)
            board.handle_move(m[0], m[1])
        else:
            m = bot2.move("white", board)
            board.handle_move(m[0], m[1])


        if board.is_in_checkmate("black"):  # If black is in checkmate
            print("White wins!")
            running = False
        elif board.is_in_checkmate("white"):  # If white is in checkmate
            print("Black wins!")
            running = False
        elif board.is_in_draw():
            print("Draw!")
            running = False
            
        # Draw the board
        draw(screen)<|MERGE_RESOLUTION|>--- conflicted
+++ resolved
@@ -22,13 +22,9 @@
 
 if __name__ == "__main__":
     running = True
-<<<<<<< HEAD
     bot1 = MultiThreadedMinimaxBot()
     bot2 = MultiThreadedMinimaxBot()
-=======
-    bot1 = MinimaxBot()
-    bot2 = MinimaxBot()
->>>>>>> 8f625982
+
     while running:
         mx, my = pygame.mouse.get_pos()
         for event in pygame.event.get():
